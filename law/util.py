# coding: utf-8

"""
Helpful utility functions.
"""

__all__ = [
    "default_lock", "io_lock", "console_lock", "no_value", "rel_path", "law_src_path",
    "law_home_path", "law_run", "print_err", "abort", "import_file", "get_terminal_width",
    "is_classmethod", "is_number", "is_float", "try_int", "round_discrete", "str_to_int",
    "flag_to_bool", "empty_context", "common_task_params", "colored", "uncolored", "query_choice",
    "is_pattern", "brace_expand", "range_expand", "range_join", "multi_match", "is_iterable",
    "is_lazy_iterable", "make_list", "make_tuple", "make_set", "make_unique", "is_nested",
    "flatten", "merge_dicts", "unzip", "which", "map_verbose", "map_struct", "mask_struct",
    "tmp_file", "perf_counter", "interruptable_popen", "readable_popen", "create_hash",
    "create_random_string", "copy_no_perm", "makedirs", "user_owns_file", "iter_chunks",
    "human_bytes", "parse_bytes", "human_duration", "parse_duration", "is_file_exists_error",
    "send_mail", "DotDict", "ShorthandDict", "open_compat", "patch_object", "join_generators",
    "quote_cmd", "escape_markdown", "classproperty", "BaseStream", "TeeStream", "FilteredStream",
]


import os
import sys
import types
import re
import math
import fnmatch
import itertools
import functools
import tempfile
import subprocess
import signal
import hashlib
import uuid
import shutil
import copy
import collections
import contextlib
import smtplib
import time
import datetime
import random
import threading
import io
import shlex
import logging
import inspect

import six

try:
    import ipykernel
    import ipykernel.iostream
except ImportError:
    ipykernel = None

try:
    import google.colab  # noqa
    ON_COLAB = True
except ImportError:
    ON_COLAB = False


logger = logging.getLogger(__name__)

# some globally usable thread locks
default_lock = threading.Lock()
io_lock = threading.Lock()
console_lock = threading.Lock()


class NoValue(object):

    _instance = None

    def __new__(cls, *args, **kwargs):
        if cls._instance is None:
            cls._instance = super(NoValue, cls).__new__(cls, *args, **kwargs)
        return cls._instance

    def __bool__(self):
        return False

    def __nonzero__(self):
        return False

    def __repr__(self):
        return "{}.no_value".format(self.__module__)

    def __str__(self):
        return "no_value"


#: Unique dummy value that is used to denote missing values and always evaluates to *False*.
no_value = NoValue()


def rel_path(anchor, *paths):
    """
    Returns a path made of framgment *paths* relativ to an *anchor* path. When *anchor* is a file,
    its absolute directory is used instead.
    """
    anchor = os.path.abspath(os.path.expandvars(os.path.expanduser(anchor)))
    if os.path.exists(anchor) and os.path.isfile(anchor):
        anchor = os.path.dirname(anchor)
    return os.path.normpath(os.path.join(anchor, *paths))


def law_src_path(*paths):
    """
    Returns the law installation directory, optionally joined with *paths*.
    """
    return rel_path(__file__, *paths)


def law_home_path(*paths):
    """
    Returns the law home directory, optionally joined with *paths*.
    """
    from law.config import law_home_path
    return law_home_path(*paths)


def law_run(argv, **kwargs):
    """
    Runs a task with certain parameters as defined in *argv*, which can be a string or a list of
    strings. It must start with the family of the task to run, followed by the desired parameters.
    All *kwargs* are forwarded to :py:func:`luigi.interface.run`. Example:

    .. code-block:: python

        law_run(["MyTask", "--param", "value"])
        law_run("MyTask --param value")
    """
    from luigi.interface import run as luigi_run
    from luigi.cmdline_parser import CmdlineParser
    from law.parser import _reset as reset_parser

    # ensure that argv is a list of strings
    if isinstance(argv, six.string_types):
        argv = shlex.split(argv)
    else:
        argv = [str(arg) for arg in argv]

    # luigi's pid locking must be disabled
    argv.append("--no-lock")

    # run with a patch to the ArgumentParser to overwrite the prog default
    _build_parser_orig = CmdlineParser._build_parser
    @functools.wraps(_build_parser_orig)
    def _build_parser(*args, **kwargs):
        parser = _build_parser_orig(*args, **kwargs)
        parser.prog = "law run"
        return parser

    ret = False
    try:
        with patch_object(
            CmdlineParser,
            "_build_parser",
            staticmethod(_build_parser),
            orig=staticmethod(_build_parser_orig),
        ):
            ret = luigi_run(argv, **kwargs)
    finally:
        # reset parser objects
        reset_parser()

    return ret


def print_err(*args, **kwargs):
    """ print_err(*args, flush=False)
    Same as *print*, but outputs to stderr. If *flush* is *True*, stderr is flushed after printing.
    """
    sys.stderr.write(" ".join(str(arg) for arg in args) + "\n")
    if kwargs.get("flush", False):
        sys.stderr.flush()


def abort(msg=None, exitcode=1, color=True):
    """
    Aborts the process (*sys.exit*) with an *exitcode*. If *msg* is not *None*, it is printed first
    to stdout if *exitcode* is 0 or *None*, and to stderr otherwise. When *color* is *True* and
    *exitcode* is not 0 or *None*, the message is printed in red.
    """
    if msg is not None:
        if exitcode in (None, 0):
            print(msg)
        else:
            if color:
                msg = colored(msg, color="red")
            print_err(msg)
    sys.exit(exitcode)


def import_file(path, attr=None):
    """
    Loads the content of a python file located at *path* and returns its package content as a
    dictionary. When *attr* is set, only the attribute with that name is returned.

    The file is not required to be importable as its content is loaded directly into the
    interpreter. While this approach is not necessarily clean, it can be useful in places where
    custom code must be loaded.
    """
    # load the package contents
    path = os.path.expandvars(os.path.expanduser(path))
    pkg = DotDict()
    with open(path, "r") as f:
        exec(f.read(), pkg)

    # extract a particular attribute
    if attr:
        if attr not in pkg:
            raise AttributeError("no local member '{}' found in file {}".format(attr, path))
        return pkg[attr]

    return pkg


def get_terminal_width(fallback=False):
    """
    Returns the terminal width when possible, and *None* otherwise. By default, the width is
    obtained through ``os.get_terminal_size``, querying the *sys.__stdout__* which might fail in
    case no valid output device is connected. However, when *fallback* is *True*,
    ``shutil.get_terminal_size`` is used instead, which priotizes the *COLUMNS* variable if set.
    """
    width = None
    func = getattr(shutil if fallback else os, "get_terminal_size", None)
    if callable(func):
        try:
            width = func().columns
        except OSError:
            pass

    return width


<<<<<<< HEAD
def is_classmethod(cls, attr):
    """
    Returns *True* if the attribute *attr* of a class *cls* is a classmethod, and *False* otherwise.
    When *attr* is a string, it is considered the name of an attribute that is obtained first.
    """
    if isinstance(attr, six.string_types):
        attr = getattr(cls, attr)

    return inspect.ismethod(attr) and attr.__self__ is cls
=======
def is_classmethod(func, cls=None):
    """
    Returns *True* if *func* is a classmethod of *cls*, and *False* otherwise. When *cls* is *None*,
    it is extracted from the function's qualified name and module name.
    """
    # when no cls is given, try to lookup it up in its associated module
    _hasattr = lambda attr: getattr(func, attr, None) is not None
    if cls is None:
        if _hasattr("__qualname__") and _hasattr("__module__") and "." in func.__qualname__:
            cls_name = func.__qualname__.rsplit(".", 1)[0]
            cls = getattr(sys.modules.get(func.__module__), cls_name, None)

    # when no class exists at this point, func cannot be a classmethod
    if cls is None:
        return False

    # func requires a __name__
    if not _hasattr("__name__"):
        raise AttributeError("func '{}' has not attribute __name__".format(func))

    try:
        return cls.__dict__[func.__name__].__class__.__name__ == "classmethod"
    except AttributeError:
        return False
>>>>>>> 737f2fd6


def is_number(n):
    """
    Returns *True* if *n* is a number, i.e., integer or float, and in particular no boolean.
    """
    return isinstance(n, six.integer_types + (float,)) and not isinstance(n, bool)


def is_float(v):
    """
    Takes any value *v* and tries to convert it to a float. Returns *True* success, and *False*
    otherwise.
    """
    try:
        float(v)
        return True
    except:
        return False


def try_int(n):
    """
    Takes a number *n* and tries to convert it to an integer. When *n* has no decimals, an integer
    is returned with the same value as *n*. Otherwise, a float is returned.
    """
    n_int = int(n)
    return n_int if n == n_int else n


def round_discrete(n, base=1.0, round_fn=round):
    """ round_discrete(n, base=1.0, round_fn="round")
    Rounds a number *n* to a discrete *base*. *round_fn* can be a function used for rounding and
    defaults to the built-in ``round`` function. It also accepts string values ``"round"``,
    ``"floor"`` and ``"ceil"`` which are resolved to the corresponding math functions. Example:

    .. code-block:: python

        round_discrete(17, 5)
        # -> 15.0

        round_discrete(17, 2.5)
        # -> 17.5

        round_discrete(17, 2.5)
        # -> 17.5

        round_discrete(17, 2.5, math.floor)
        round_discrete(17, 2.5, "floor")
        # -> 15.0
    """
    if isinstance(round_fn, six.string_types):
        if round_fn == "round":
            round_fn = round
        elif round_fn == "floor":
            round_fn = math.floor
        elif round_fn == "ceil":
            round_fn = math.ceil
        else:
            raise ValueError("unknown round function '{}'".format(round_fn))

    return base * round_fn(float(n) / base)


def str_to_int(s):
    """
    Converts a string *s* into an integer under consideration of binary, octal, decimal and
    hexadecimal representations, such as ``"0o0660"``.
    """
    s = str(s).lower()
    m = re.match(r"^0(b|o|d|x)\d+$", s)
    base = {"b": 2, "o": 8, "d": 10, "x": 16}[m.group(1)] if m else 10
    return int(s, base=base)


def flag_to_bool(s, silent=False):
    """
    Takes a string flag *s* and returns whether it evaluates to *True* (values ``"1"``, ``"true"``
    ``"yes"``, ``"y"``, ``"on"``, case-insensitive) or *False* (values ``"0"``, ``"false"``,
    `"no"``, ``"n"``, ``"off"``, case-insensitive). When *s* is already a boolean, it is returned
    unchanged. An error is thrown when *s* is neither of the allowed values and *silent* is *False*.
    Otherwise, *None* is returned.
    """
    if isinstance(s, bool):
        return s
    elif isinstance(s, six.string_types):
        if s.lower() in ("true", "1", "yes", "y", "on"):
            return True
        elif s.lower() in ("false", "0", "no", "n", "off"):
            return False

    if silent:
        return None
    else:
        raise ValueError("cannot convert to bool: {}".format(s))


@contextlib.contextmanager
def empty_context():
    """
    Yields an empty context that can be used in case of dynamically choosing context managers while
    maintaining code structure.
    """
    yield


def common_task_params(task_instance, task_cls):
    """
    Returns the parameters that are common between a *task_instance* and a *task_cls* in a
    dictionary with values taken directly from the task instance. The difference with respect to
    ``luigi.util.common_params`` is that the values are not parsed using the parameter objects of
    the task class, which might be faster for some purposes.
    """
    task_cls_param_names = [name for name, _ in task_cls.get_params()]
    common_param_names = [
        name for name, _ in task_instance.get_params()
        if name in task_cls_param_names
    ]
    return {name: getattr(task_instance, name) for name in common_param_names}


colors = {
    "default": 39,
    "black": 30,
    "red": 31,
    "green": 32,
    "yellow": 33,
    "blue": 34,
    "magenta": 35,
    "cyan": 36,
    "light_gray": 37,
    "dark_gray": 90,
    "light_red": 91,
    "light_green": 92,
    "light_yellow": 93,
    "light_blue": 94,
    "light_magenta": 95,
    "light_cyan": 96,
    "white": 97,
}

backgrounds = {
    "default": 49,
    "black": 40,
    "red": 41,
    "green": 42,
    "yellow": 43,
    "blue": 44,
    "magenta": 45,
    "cyan": 46,
    "light_gray": 47,
    "dark_gray": 100,
    "light_red": 101,
    "light_green": 102,
    "light_yellow": 103,
    "light_blue": 104,
    "light_magenta": 105,
    "light_cyan": 106,
    "white": 107,
}

styles = {
    "default": 0,
    "bright": 1,
    "dim": 2,
    "underlined": 4,
    "blink": 5,
    "inverted": 7,
    "hidden": 8,
}

uncolor_cre = re.compile(r"(\x1B\[[0-?]*[ -/]*[@-~])")


def colored(msg, color=None, background=None, style=None, force=False):
    """
    Return the colored version of a string *msg*. For *color*, *background* and *style* options, see
    https://misc.flogisoft.com/bash/tip_colors_and_formatting. They can also be explicitely set to
    ``"random"`` to get a random value. Unless *force* is *True*, the *msg* string is returned
    unchanged in case the output is neither a tty nor an IPython output stream.
    """
    if not force:
        tty = False
        ipy = False

        try:
            tty = os.isatty(sys.stdout.fileno())
        except:
            pass

        if not tty and ipykernel is not None:
            ipy = isinstance(sys.stdout, ipykernel.iostream.OutStream)

        if not tty and not ipy:
            return msg

    if color == "random":
        color = random.choice(list(colors.values()))
    else:
        color = colors.get(color, colors["default"])

    if background == "random":
        background = random.choice(list(backgrounds.values()))
    else:
        background = backgrounds.get(background, backgrounds["default"])

    if not isinstance(style, (tuple, list, set)):
        style = (style,)
    style_values = list(styles.values())
    style = ";".join(
        str(random.choice(style_values) if s == "random" else styles.get(s, styles["default"]))
        for s in style
    )

    return "\033[{};{};{}m{}\033[0m".format(style, background, color, msg)


def uncolored(s):
    """
    Removes all color codes from a string *s* and returns it.
    """
    return uncolor_cre.sub("", s)


def query_choice(msg, choices, default=None, descriptions=None, lower=True):
    """
    Interactively query a choice from the prompt until the input matches one of the *choices*. The
    prompt can be configured using *msg* and *descriptions*, which, if set, must have the same
    length as *choices*. When *default* is not *None* it must be one of the choices and is used when
    the input is empty. When *lower* is *True*, the input is compared to the choices in lower case.
    """
    choices = _choices = [str(c) for c in choices]
    if lower:
        _choices = [c.lower() for c in choices]

    if default is not None:
        if default not in choices:
            raise Exception("default must be one of the choices")

    hints = [(choice if choice != default else choice + "*") for choice in choices]
    if descriptions is not None:
        if len(descriptions) != len(choices):
            raise ValueError("length of descriptions must match length of choices")
        hints = ["{}({})".format(*tpl) for tpl in zip(hints, descriptions)]
    msg += " [{}] ".format(", ".join(hints))

    choice = None
    while choice not in _choices:
        if choice is not None:
            print("invalid choice: '{}'".format(choice))
        choice = six.moves.input(msg)
        if default is not None and choice == "":
            choice = default
        if lower:
            choice = choice.lower()

    return choice


def is_pattern(s):
    """
    Returns *True* if the string *s* represents a pattern, i.e., if it contains characters such as
    ``"*"`` or ``"?"``.
    """
    return "*" in s or "?" in s


def brace_expand(s, split_csv=False, escape_csv_sep=True):
    """
    Expands brace statements in a string *s* and returns a list containing all possible string
    combinations. When *split_csv* is *True*, the input string is split by all comma characters
    located outside braces, except for escaped ones when *escape_csv_sep* is *True*, and the
    expansion is performed sequentially on all elements. Example:

    .. code-block:: python

        brace_expand("A{1,2}B")
        # -> ["A1B", "A2B"]

        brace_expand("A{1,2}B{3,4}C")
        # -> ["A1B3C", "A1B4C", "A2B3C", "A2B4C"]

        brace_expand("A{1,2}B,C{3,4}D")
        # note the full 2x2 expansion
        # -> ["A1B,C3D", "A1B,C4D", "A2B,C3D", "A2B,C4D"]

        brace_expand("A{1,2}B,C{3,4}D", split_csv=True)
        # note the 2+2 sequential expansion
        # -> ["A1B", "A2B", "C3D", "C4D"]

        brace_expand("A{1,2}B,C{3}D", split_csv=True)
        # note the 2+1 sequential expansion
        # -> ["A1B", "A2B", "C3D"]
    """
    # first, replace escaped braces
    br_open = "__law_brace_open__"
    br_close = "__law_brace_close__"
    s = s.replace(r"\{", br_open).replace(r"\}", br_close)

    # compile the expression that finds brace statements
    cre = re.compile(r"\{[^\{]*\}")

    # take into account csv splitting
    if split_csv:
        # replace csv separators in brace statements to avoid splitting
        br_sep = "__law_brace_csv_sep__"
        _s = cre.sub(lambda m: m.group(0).replace(",", br_sep), s)
        # replace escaped commas
        if escape_csv_sep:
            escaped_sep = "__law_escaped_csv_sep__"
            _s = _s.replace(r"\,", escaped_sep)
        # split by real csv separators except escaped ones when requested
        parts = _s.split(",")
        # add back normal commas
        if escape_csv_sep:
            parts = [part.replace(escaped_sep, ",") for part in parts]
        # start recursion when a comma was found, otherwise continue
        if len(parts) > 1:
            # replace csv separators in braces again and recurse
            parts = [part.replace(br_sep, ",") for part in parts]
            return sum((brace_expand(part, split_csv=False) for part in parts), [])

    # split the string into n sequences with values to expand and n+1 fixed entities
    sequences = cre.findall(s)
    entities = cre.split(s)
    if len(sequences) + 1 != len(entities):
        raise ValueError("the number of sequences ({}) and the number of fixed entities ({}) are "
            "not compatible".format(",".join(sequences), ",".join(entities)))

    # split each sequence by comma
    sequences = [seq[1:-1].split(",") for seq in sequences]

    # create a template using the fixed entities used for formatting
    tmpl = "{}".join(entities)

    # build all combinations
    res = []
    for values in itertools.product(*sequences):
        _s = tmpl.format(*values)

        # insert escaped braces again
        _s = _s.replace(br_open, r"\{").replace(br_close, r"\}")

        res.append(_s)

    return res


def range_expand(s, include_end=False, min_value=None, max_value=None, sep=":"):
    """
    Takes a string, or a sequence of strings in the format ``"1:3"``, or a tuple or a sequence of
    tuples containing start and stop values of a range and returns a list of all intermediate
    values. When *include_end* is *True*, the end value is included.

    One sided range expressions such as ``":4"`` or ``"4:"`` for strings and ``(None, 4)`` or
    ``(4, None)`` for tuples are also expanded but they require *min_value* and *max_value* to be
    set (an exception is raised otherwise), with *max_value* being either included or not, depending
    on *include_end*.

    Also, when a *min_value* (*max_value*) is set, the minimum (maximum) of expanded range is
    limited at this value.

    Example:

    .. code-block:: python

        range_expand("5:8")
        # -> [5, 6, 7]

        range_expand((6, 9))
        # -> [6, 7, 8]

        range_expand("5:8", include_end=True)
        # -> [5, 6, 7, 8]

        range_expand(["5-8", "10"])
        # -> [5, 6, 7, 10]

        range_expand(["5-8", "10-"])
        # -> Exception, no max_value set

        range_expand(["5-8", "10-"], max_value=12)
        # -> [5, 6, 7, 10, 11]

        range_expand(["5-8", "10-"], max_value=12, include_end=True)
        # -> [5, 6, 7, 8, 10, 11, 12]
    """
    def to_int(v, s=None):
        try:
            return int(v)
        except ValueError:
            raise ValueError("invalid number or range '{}'".format(v if s is None else s))

    # make_list is used below, but we need to distinguish between lists and tuples
    if isinstance(s, tuple):
        s = [s]

    numbers = []
    for s in make_list(s):
        start, stop, value = None, None, None
        single_value = False

        if isinstance(s, (tuple, list)):
            # parse tuple
            if len(s) == 1:
                value = s[0]
                single_value = True
            elif len(s) == 2:
                start, stop = s
            else:
                raise ValueError("invalid range tuple length: {}".format(s))

        else:
            # parse as string
            s = str(s)
            if sep in s:
                parts = s.split(sep, 1)
                start = parts[0] or None
                stop = parts[1] or None
            else:
                value = s
                single_value = True

        if single_value:
            # add a single value
            numbers.append(to_int(value))

        else:
            # build the range
            if start is None:
                if min_value is None:
                    raise Exception("range '{}' with missing start value requires min_value to be "
                        "set".format(s))
                start = min_value
            if stop is None:
                if max_value is None:
                    raise Exception("range '{}' with missing stop value requires max_value to be "
                        "set".format(s))
                stop = max_value

            # convert to integers and potentially swap
            start = to_int(start)
            stop = to_int(stop)
            if start > stop:
                start, stop = stop, start

            # add numbers
            numbers.extend(range(start, stop + int(bool(include_end))))

    # remove duplicates preserving the order
    numbers = make_unique(numbers)

    # apply limits
    if min_value is not None:
        numbers = [num for num in numbers if num >= min_value]
    if max_value is not None:
        py_max_value = (max_value + 1) if include_end else max_value
        numbers = [num for num in numbers if num < py_max_value]

    return numbers


def range_join(numbers, to_str=False, include_end=False, sep=",", range_sep=":"):
    """
    Takes a sequence of positive integer numbers given either as integer or string types, and
    returns a sequence 1- and 2-tuples, denoting either single numbers or start and end values of
    possible ranges. Unless *include_end* is *True*, end values are not included. When *to_str* is
    *True*, a string is returned in a format consistent to :py:func:`range_expand` with ranges
    constructed by *range_sep* and merged with *sep*. Example:

    .. code-block:: python

        range_join([1, 2, 3, 5])
        # -> [(1, 4), (5,)]

        range_join([1, 2, 3, 5], include_end=True)
        # -> [(1, 3), (5,)]

        range_join([1, 2, 3, 5, 7, 8, 9])
        # -> [(1, 4), (5,), (7, 10)]

        range_join([1, 2, 3, 5, 7, 8, 9], to_str=True)
        # -> "1:4,5,7:10"
    """
    if not numbers:
        return "" if to_str else []

    # check type, convert, make unique and sort
    _numbers = []
    for n in numbers:
        if isinstance(n, six.string_types):
            try:
                n = int(n)
            except ValueError:
                raise ValueError("invalid number format '{}'".format(n))
        if isinstance(n, six.integer_types):
            _numbers.append(n)
        else:
            raise TypeError("cannot handle non-integer value '{}' in numbers to join".format(n))
    numbers = sorted(set(_numbers))

    # iterate through numbers, keep track of last starts and stops and fill a list of range tuples
    ranges = []
    start = stop = numbers[0]
    for n in numbers[1:]:
        if n == stop + 1:
            stop += 1
        else:
            ranges.append((start,) if start == stop else (start, stop + int(bool(not include_end))))
            start = stop = n
    # add the last one
    ranges.append((start,) if start == stop else (start, stop + int(bool(not include_end))))

    # convert to string representation
    if to_str:
        ranges = sep.join(
            (str(r[0]) if len(r) == 1 else "{1}{0}{2}".format(range_sep, *r))
            for r in ranges
        )

    return ranges


def multi_match(name, patterns, mode=any, regex=False):
    """
    Compares *name* to multiple *patterns* and returns *True* in case of at least one match (*mode*
    = *any*, the default), or in case all patterns match (*mode* = *all*). Otherwise, *False* is
    returned. When *regex* is *True*, *re.match* is used instead of *fnmatch.fnmatch*.
    """
    patterns = make_list(patterns)
    if not regex:
        return mode(fnmatch.fnmatch(name, pattern) for pattern in patterns)
    else:
        return mode(re.match(pattern, name) for pattern in patterns)


def is_iterable(obj):
    """
    Returns *True* when an object *obj* is iterable and *False* otherwise.
    """
    try:
        iter(obj)
    except Exception:
        return False
    return True


lazy_iter_types = (
    types.GeneratorType,
    six.moves.collections_abc.MappingView,
    six.moves.range,
    six.moves.map,
    enumerate,
)


def is_lazy_iterable(obj):
    """
    Returns whether *obj* is iterable lazily, such as generators, range objects, maps, etc.
    """
    return isinstance(obj, lazy_iter_types)


def make_list(obj, cast=True):
    """
    Converts an object *obj* to a list and returns it. Objects of types *tuple* and *set* are
    converted if *cast* is *True*. Otherwise, and for all other types, *obj* is put in a new list.
    """
    if isinstance(obj, list):
        return list(obj)
    if is_lazy_iterable(obj):
        return list(obj)
    if isinstance(obj, (tuple, set)) and cast:
        return list(obj)
    return [obj]


def make_tuple(obj, cast=True):
    """
    Converts an object *obj* to a tuple and returns it. Objects of types *list* and *set* are
    converted if *cast* is *True*. Otherwise, and for all other types, *obj* is put in a new tuple.
    """
    if isinstance(obj, tuple):
        return obj
    if is_lazy_iterable(obj):
        return tuple(obj)
    if isinstance(obj, (list, set)) and cast:
        return tuple(obj)
    return (obj,)


def make_set(obj, cast=True):
    """
    Converts an object *obj* to a set and returns it. Objects of types *list* and *tuple* are
    converted if *cast* is *True*. Otherwise, and for all other types, *obj* is put in a new set.
    """
    if isinstance(obj, set):
        return obj
    if is_lazy_iterable(obj):
        return set(obj)
    if isinstance(obj, (list, tuple)) and cast:
        return set(obj)
    return {obj}


def make_unique(obj):
    """
    Takes a list or tuple *obj*, removes duplicate elements in order of their appearance and returns
    the sequence of remaining, unique elements. The sequence type is preserved. When *obj* is
    neither a list nor a tuple, but iterable, a list is returned. Otherwise, a *TypeError* is
    raised.
    """
    if not isinstance(obj, (list, tuple)):
        if not is_iterable(obj) and not is_lazy_iterable(obj):
            raise TypeError("object is neither list, tuple, nor generic iterable")
        obj = list(obj)

    ret = sorted(obj.__class__(set(obj)), key=lambda elem: obj.index(elem))

    return obj.__class__(ret) if isinstance(obj, tuple) else ret


def is_nested(obj):
    """
    Takes a list or tuple *obj* and checks whether it only contains items of types list and tuple.
    """
    return isinstance(obj, (list, tuple)) and all(isinstance(item, (list, tuple)) for item in obj)


def flatten(*structs, **kwargs):
    """ flatten(*structs, flatten_dict=True, flatten_list=True, flatten_tuple=True, flatten_set=True)
    Takes one or multiple complex structured objects *structs*, flattens them, and returns a single
    list. *flatten_dict*, *flatten_list*, *flatten_tuple* and *flatten_set* configure if objects of
    the respective types are flattened (the default). If not, they are returned unchanged.
    """
    if len(structs) == 0:
        return []

    if len(structs) > 1:
        return flatten(structs, **kwargs)

    struct = structs[0]

    flatten_seq = lambda seq: sum((flatten(obj, **kwargs) for obj in seq), [])
    if isinstance(struct, dict):
        if kwargs.get("flatten_dict", True):
            return flatten_seq(struct.values())
    elif isinstance(struct, list):
        if kwargs.get("flatten_list", True):
            return flatten_seq(struct)
    elif isinstance(struct, tuple):
        if kwargs.get("flatten_tuple", True):
            return flatten_seq(struct)
    elif isinstance(struct, set):
        if kwargs.get("flatten_set", True):
            return flatten_seq(struct)
    elif is_lazy_iterable(struct):
        return flatten_seq(struct)

    return [struct]


def merge_dicts(*dicts, **kwargs):
    """ merge_dicts(*dicts, inplace=False, cls=None, deep=False)
    Takes multiple *dicts* and returns a single merged dict. The merging takes place in order of the
    passed dicts and therefore, values of rear objects have precedence in case of field collisions.

    By default, a new dictionary is returned. However, when *inplace* is *True*, all update
    operations are performed inplace on the first object in *dicts*.

    When not inplace, the class of the returned merged dict is configurable via *cls*. If it is
    *None*, the class is inferred from the first dict object in *dicts*.

    When *deep* is *True*, dictionary types within the dictionaries to merge are updated recursively
    such that their fields are merged. This is only possible when input dictionaries have a similar
    structure. Example:

    .. code-block:: python

        merge_dicts({"foo": 1, "bar": {"a": 1, "b": 2}}, {"bar": {"c": 3}})
        # -> {"foo": 1, "bar": {"c": 3}}  # fully replaced "bar"

        merge_dicts({"foo": 1, "bar": {"a": 1, "b": 2}}, {"bar": {"c": 3}}, deep=True)
        # -> {"foo": 1, "bar": {"a": 1, "b": 2, "c": 3}}  # inserted entry bar.c

        merge_dicts({"foo": 1, "bar": {"a": 1, "b": 2}}, {"bar": 2}, deep=True)
        # -> {"foo": 1, "bar": 2}  # "bar" has a different type, so this just uses the rear value
    """
    if not dicts:
        raise ValueError("cannot merge empty sequence of dictionaries")

    inplace = kwargs.get("inplace", False)
    if inplace:
        merged_dict = dicts[0]
    else:
        # get or infer the class
        cls = kwargs.get("cls", None)
        if cls is None:
            for d in dicts:
                if isinstance(d, dict):
                    cls = d.__class__
                    break
            else:
                raise TypeError("cannot infer cls as none of the passed objects is of type dict")
        # create a new instance
        merged_dict = cls()

    # start merging
    deep = kwargs.get("deep", False)
    for d in dicts[(1 if inplace else 0):]:
        if not isinstance(d, dict):
            continue

        if deep:
            for k, v in d.items():
                # just take the value as is when it is not a dict, or the field is either not
                # existing yet or not a dict in the merged dict
                if not isinstance(v, dict) or not isinstance(merged_dict.get(k), dict):
                    merged_dict[k] = v
                else:
                    # merge by recursion
                    merge_dicts(merged_dict[k], v, inplace=True, deep=deep)
        else:
            merged_dict.update(d)

    return merged_dict


def unzip(struct, fill_none=False):
    """
    Unzips a *struct* consisting of sequences with equal lengths and returns lists with 1st, 2nd,
    etc elements. This function can be thought of as the opposite of the ``zip`` builtin.

    The number of elements per returned list is determined by the length of the first sequence in
    *struct*. In case a sequence does contain fewer items an exception is raised. However, if
    *fill_none* is *True*, *None* is inserted instead.

    .. code-block:: python

        unzip([(1, 2), (3, 4)])
        # -> ([1, 3], [2, 4])

        unzip([(1, 2), (3,)])
        # -> ValueError

        unzip([(1, 2), (3,)], fill_none=True)
        # -> ([1, 3], [2, None])
    """
    lists = None
    for i, obj in enumerate(struct):
        # determine the number of lists to return
        if lists is None:
            lists = tuple([] for _ in range(len(obj)))

        # fill them
        for j, l in enumerate(lists):
            if len(obj) > j:
                l.append(obj[j])
            elif fill_none:
                l.append(None)
            else:
                raise ValueError(
                    "insufficient length {} of sequence at index {} to unzip".format(j, len(lists)),
                )

    return lists


def which(prog):
    """
    Pythonic ``which`` implementation. Returns the path to an executable *prog* by searching in
    *PATH*, or *None* when it could not be found.
    """
    executable = lambda path: os.path.isfile(path) and os.access(path, os.X_OK)

    # prog can also be a path
    dirname, _ = os.path.split(prog)
    if dirname:
        if executable(prog):
            return prog
    elif "PATH" in os.environ:
        for search_path in os.environ["PATH"].split(os.pathsep):
            path = os.path.join(search_path.strip('"'), prog)
            if executable(path):
                return path

    return None


def map_verbose(func, seq, msg="{}", every=25, start=True, end=True, offset=0, callback=None):
    """
    Same as the built-in map function but prints a *msg* after chunks of size *every* iterations.
    When *start* (*stop*) is *True*, the *msg* is also printed after the first (last) iteration.
    Note that *msg* is supposed to be a template string that will be formatted with the current
    iteration number (starting at 0) plus *offset* using ``str.format``. When *callback* is
    callable, it is invoked instead of the default print method with the current iteration number
    (without *offset*) as the only argument. Example:

    .. code-block:: python

       func = lambda x: x ** 2
       msg = "computing square of {}"
       squares = map_verbose(func, range(7), msg, every=3)
       # ->
       # computing square of 0
       # computing square of 2
       # computing square of 5
       # computing square of 6
    """
    # default callable
    if not callable(callback):
        def callback(i):
            print(msg.format(i + offset))

    results = []
    for i, obj in enumerate(seq):
        results.append(func(obj))
        do_call = (start and i == 0) or (i + 1) % every == 0
        if do_call:
            callback(i)
    else:
        if end and results and not do_call:
            callback(i)

    return results


def map_struct(func, struct, map_dict=True, map_list=True, map_tuple=False, map_set=False,
        cls=None, custom_mappings=None):
    """
    Applies a function *func* to each value of a complex structured object *struct* and returns the
    output in the same structure. Example:

    .. code-block:: python

        struct = {"foo": [123, 456], "bar": [{"1": 1}, {"2": 2}]}
        def times_two(i):
            return i * 2

        map_struct(times_two, struct)
        # -> {"foo": [246, 912], "bar": [{"1": 2}, {"2": 4}]}

    *map_dict*, *map_list*, *map_tuple* and *map_set* configure if objects of the respective types
    are traversed or mapped as a whole. They can be booleans or integer values defining the depth of
    that setting in the struct. When *cls* is not *None*, it exclusively defines the class of
    objects that *func* is applied on. All other objects are unchanged. *custom_mappings* key be a
    dictionary that maps custom types to custom object traversal methods. The following example
    would tranverse lists backwards:

    .. code-block:: python

        def traverse_lists(func, l, **kwargs):
            return [map_struct(func, v, **kwargs) for v in l[::-1]]

        map_struct(times_two, struct, custom_mappings={list: traverse_lists})
        # -> {"foo": [912, 246], "bar": [{"1": 2}, {"2": 4}]}
    """
    # interpret generators and views as lists
    if is_lazy_iterable(struct):
        struct = list(struct)

    # determine valid types for struct traversal
    valid_types = tuple()
    if map_dict:
        valid_types += (dict,)
        if is_number(map_dict):
            map_dict -= 1
    if map_list:
        valid_types += (list,)
        if is_number(map_list):
            map_list -= 1
    if map_tuple:
        valid_types += (tuple,)
        if is_number(map_tuple):
            map_tuple -= 1
    if map_set:
        valid_types += (set,)
        if is_number(map_set):
            map_set -= 1

    # is an explicit cls set?
    if cls is not None:
        return func(struct) if isinstance(struct, cls) else struct

    # custom mapping?
    if custom_mappings and isinstance(struct, tuple(flatten(custom_mappings.keys()))):
        # get the mapping function
        for mapping_types, mapping_func in six.iteritems(custom_mappings):
            if isinstance(struct, mapping_types):
                return mapping_func(func, struct, map_dict=map_dict, map_list=map_list,
                    map_tuple=map_tuple, map_set=map_set, cls=cls, custom_mappings=custom_mappings)
        # this point should never be reached
        return struct

    # traverse?
    if isinstance(struct, valid_types):
        # create a new struct, treat tuples as lists for itertative item appending
        new_struct = struct.__class__() if not isinstance(struct, tuple) else []

        # create type-dependent generator and addition callback
        if isinstance(struct, (list, tuple)):
            gen = enumerate(struct)
            add = lambda _, value: new_struct.append(value)
        elif isinstance(struct, set):
            gen = enumerate(struct)
            add = lambda _, value: new_struct.add(value)
        else:  # dict
            gen = six.iteritems(struct)
            add = lambda key, value: new_struct.__setitem__(key, value)

        # recursively fill the new struct
        for key, value in gen:
            value = map_struct(func, value, map_dict=map_dict, map_list=map_list,
                map_tuple=map_tuple, map_set=map_set, cls=cls, custom_mappings=custom_mappings)
            add(key, value)

        # convert tuples
        if isinstance(struct, tuple):
            new_struct = struct.__class__(new_struct)

        return new_struct

    # apply the mapping function on everything else
    return func(struct)


def mask_struct(mask, struct, replace=no_value, convert_types=None):
    """
    Masks a complex structured object *struct* with a *mask* and returns the remaining values. When
    *replace* is set, masked values are replaced with that value instead of being removed. The
    *mask* can have a complex structure as well.

    *convert_types* can be a dictionary containing conversion functions mapped to types (or tuples)
    thereof that is applied to objects during the struct traversal if their types match.

    Examples:

    .. code-block:: python

        struct = {"a": [1, 2], "b": [3, ["foo", "bar"]]}

        # simple example
        mask_struct({"a": [False, True], "b": False}, struct)
        # => {"a": [2]}

        # omitting mask information results in kept values
        mask_struct({"a": [False, True]}, struct)
        # => {"a": [2], "b": [3, ["foo", "bar"]]}
    """
    # interpret lazy iterables lists
    if is_lazy_iterable(struct):
        struct = list(struct)

    # cast convert types
    if convert_types and isinstance(struct, tuple(flatten(convert_types.keys()))):
        # get the mapping function
        for _types, convert in six.iteritems(convert_types):
            if isinstance(struct, _types):
                struct = convert(struct)
                break

    # when mask is a bool, or struct is not a dict or sequence, apply the mask immediately
    if isinstance(mask, bool) or not isinstance(struct, (list, tuple, dict)):
        return struct if mask else replace

    # check list and tuple types
    if isinstance(struct, (list, tuple)) and isinstance(mask, (list, tuple)):
        new_struct = []
        for i, val in enumerate(struct):
            if i >= len(mask):
                new_struct.append(val)
            else:
                repl = replace
                if isinstance(replace, (list, tuple)) and len(replace) > i:
                    repl = replace[i]
                val = mask_struct(mask[i], val, replace=repl, convert_types=convert_types)
                if val != no_value:
                    new_struct.append(val)

        return struct.__class__(new_struct) if new_struct else replace

    # check dict types
    if isinstance(struct, dict) and isinstance(mask, dict):
        new_struct = struct.__class__()
        for key, val in six.iteritems(struct):
            if key not in mask:
                new_struct[key] = val
            else:
                repl = replace
                if isinstance(replace, dict) and key in replace:
                    repl = replace[key]
                val = mask_struct(mask[key], val, replace=repl, convert_types=convert_types)
                if val != no_value:
                    new_struct[key] = val
        return new_struct or replace

    # when this point is reached, mask and struct have incompatible types
    raise TypeError(
        "mask and struct must have the same type, got '{}' and '{}'".format(
            type(mask), type(struct)),
    )


@contextlib.contextmanager
def tmp_file(*args, **kwargs):
    """
    Context manager that creates an empty, temporary file, yields the file descriptor number and
    temporary path, and eventually removes it. All *args* and *kwargs* are passed to
    :py:meth:`tempfile.mkstemp`. The behavior of this function is similar to
    ``tempfile.NamedTemporaryFile`` which, however, yields an already opened file object.
    """
    fileno, path = tempfile.mkstemp(*args, **kwargs)

    # create the file
    with open(path, "w") as f:
        f.write("")

    # yield it
    try:
        yield fileno, path
    finally:
        if os.path.exists(path):
            os.remove(path)


def perf_counter():
    """
    Returns ``time.perf_counter()`` for python 3 and ``time.time()`` for python 2.
    """
    return time.time() if six.PY2 else time.perf_counter()


def interruptable_popen(*args, **kwargs):
    """ interruptable_popen(*args, stdin_callback=None, stdin_delay=0, interrupt_callback=None, kill_timeout=None, **kwargs)  # noqa
    Shorthand to :py:class:`Popen` followed by :py:meth:`Popen.communicate` which can be interrupted
    by *KeyboardInterrupt*. The return code, standard output and standard error are returned in a
    3-tuple.

    *stdin_callback* can be a function accepting no arguments and whose return value is passed to
    ``communicate`` after a delay of *stdin_delay* to feed data input to the subprocess.

    *interrupt_callback* can be a function, accepting the process instance as an argument, that is
    called immediately after a *KeyboardInterrupt* occurs. After that, a SIGTERM signal is send to
    the subprocess to allow it to gracefully shutdown.

    When *kill_timeout* is set, and the process is still alive after that period (in seconds), a
    SIGKILL signal is sent to force the process termination.

    All other *args* and *kwargs* are forwarded to the :py:class:`Popen` constructor.
    """
    # get kwargs not being passed to Popen
    stdin_callback = kwargs.pop("stdin_callback", None)
    stdin_delay = kwargs.pop("stdin_delay", 0)
    interrupt_callback = kwargs.pop("interrupt_callback", None)
    kill_timeout = kwargs.pop("kill_timeout", None)

    # start the subprocess in a new process group
    kwargs["preexec_fn"] = os.setsid
    p = subprocess.Popen(*args, **kwargs)

    # get stdin
    stdin_data = None
    if callable(stdin_callback):
        if stdin_delay > 0:
            time.sleep(stdin_delay)
        stdin_data = stdin_callback()
        if isinstance(stdin_data, six.string_types):
            stdin_data = (stdin_data + "\n").encode("utf-8")

    # handle interrupts
    try:
        out, err = p.communicate(stdin_data)
    except KeyboardInterrupt:
        # allow the interrupt_callback to perform a custom process termination
        if callable(interrupt_callback):
            interrupt_callback(p)

        # when the process is still alive, send SIGTERM to gracefully terminate it
        pgid = os.getpgid(p.pid)
        if p.poll() is None:
            os.killpg(pgid, signal.SIGTERM)

        # when a kill_timeout is set, and the process is still running after that period,
        # send SIGKILL to force its termination
        if kill_timeout is not None:
            target_time = perf_counter() + kill_timeout
            while target_time > perf_counter():
                time.sleep(0.05)
                if p.poll() is not None:
                    # the process terminated, exit the loop
                    break
            else:
                # check the status again to avoid race conditions
                if p.poll() is None:
                    os.killpg(pgid, signal.SIGKILL)

        # transparently reraise
        raise

    if six.PY3:
        if out is not None:
            out = out.decode("utf-8")
        if err is not None:
            err = err.decode("utf-8")

    return p.returncode, out, err


def readable_popen(*args, **kwargs):
    """
    Creates a :py:class:`Popen` object and a generator function yielding the output line-by-line as
    it comes in. All *args* and *kwargs* are forwarded to the :py:class:`Popen` constructor.
    Example:

    .. code-block:: python

        # create the popen object and line generator
        p, lines = readable_popen(["some_executable", "--args"])

        # loop through output lines as they come in
        for line in lines:
            print(line)

        if p.returncode != 0:
            raise Exception("complain ...")

    ``communicate()`` is called automatically after the output iteration terminates which sets the
    subprocess' *returncode* member.
    """
    # force pipes
    kwargs["stdout"] = subprocess.PIPE
    kwargs["stderr"] = subprocess.STDOUT

    p = subprocess.Popen(*args, **kwargs)

    def line_gen():
        if six.PY2:
            for line in iter(lambda: p.stdout.readline(), ""):
                yield line.rstrip()
        else:
            for line in p.stdout:
                yield line.decode("utf-8").rstrip()

        # communicate in the end
        p.communicate()

    return p, line_gen()


def create_hash(inp, l=10, algo="sha256", to_int=False):
    """
    Takes an arbitrary input *inp* and creates a hexadecimal string hash based on an algorithm
    *algo*. For valid algorithms, see python's hashlib. *l* corresponds to the maximum length of the
    returned hash and is limited by the length of the hexadecimal representation produced by the
    hashing algorithm. When *to_int* is *True*, the decimal integer representation is returned.
    """
    h = getattr(hashlib, algo)(six.b(str(inp))).hexdigest()[:l]
    return int(h, 16) if to_int else h


def create_random_string(prefix="", l=10):
    """
    Creates and returns a random string consisting of *l* characters using a uuid4 hash. When
    *prefix* is given, the string will have the format ``<prefix>_<random_string>``.
    """
    s = ""
    while len(s) < l:
        s += uuid.uuid4().hex
    s = s[:l]
    if prefix:
        s = "{}_{}".format(prefix, s)
    return s


def copy_no_perm(src, dst):
    """
    Copies a file from *src* to *dst* including meta data except for permission bits.
    """
    shutil.copyfile(src, dst)
    perm = os.stat(dst).st_mode
    shutil.copystat(src, dst)
    os.chmod(dst, perm)


def makedirs(path, perm=None):
    """
    Recursively creates directories up to *path*. No exception is raised if *path* refers to an
    existing directory. If *perm* is set, the permissions of all newly created directories are set
    to this value.
    """
    # nothing to do when the directory already exists
    if os.path.isdir(path):
        return

    # helper to silently create the directory, catching exceptions if it exists by now
    # (when dropping py2, just use the exist_ok flag of os.makedirs)
    def makedirs_safe(path, perm=None):
        try:
            if perm is None:
                os.makedirs(path)
            else:
                os.makedirs(path, perm)
        except Exception as e:
            if not is_file_exists_error(e):
                raise

    if perm is None:
        makedirs_safe(path)
    else:
        umask = os.umask(0)
        try:
            makedirs_safe(path, perm)
        finally:
            os.umask(umask)


def user_owns_file(path, uid=None):
    """
    Returns whether a file located at *path* is owned by the user with *uid*. When *uid* is *None*,
    the user id of the current process is used.
    """
    if uid is None:
        uid = os.getuid()
    path = os.path.expandvars(os.path.expanduser(path))
    return os.stat(path).st_uid == uid


def iter_chunks(l, size):
    """
    Returns a generator containing chunks of *size* of a list, integer or generator *l*. A *size*
    smaller than 1 results in no chunking at all.
    """
    if isinstance(l, six.integer_types):
        l = six.moves.range(l)

    if is_lazy_iterable(l):
        if size < 1:
            yield list(l)
        else:
            chunk = []
            for elem in l:
                if len(chunk) < size:
                    chunk.append(elem)
                else:
                    yield chunk
                    chunk = [elem]
            else:
                if chunk:
                    yield chunk

    else:
        if size < 1:
            yield l
        else:
            for i in six.moves.range(0, len(l), size):
                yield l[i:i + size]


byte_units = ["bytes", "kB", "MB", "GB", "TB", "PB", "EB"]
byte_units_lower = [u.lower() for u in byte_units]


def human_bytes(n, unit=None, fmt=False):
    """
    Takes a number of bytes *n*, assigns the best matching unit and returns the respective number
    and unit string in a tuple. When *unit* is set, that unit is used. When *fmt* is set, it is
    expected to be a string template with two elements that are filled via *str.format*. It can also
    be a boolean value in which case the template defaults to ``"{:.1f} {}"`` when *True*. Example:

    .. code-block:: python

        human_bytes(3407872)
        # -> (3.25, "MB")

        human_bytes(3407872, "kB")
        # -> (3328.0, "kB")

        human_bytes(3407872, fmt="{:.2f} -- {}")
        # -> "3.25 -- MB"

        human_bytes(3407872, fmt=True)
        # -> "3.25 MB"
    """
    # check if the unit exists
    if unit and unit not in byte_units:
        raise ValueError("unknown unit '{}', valid values are {}".format(unit, byte_units))

    if n == 0:
        idx = 0
    elif unit:
        idx = byte_units.index(unit)
    else:
        idx = int(math.floor(math.log(abs(n), 1024)))
        idx = min(idx, len(byte_units))

    # get the value and the unit name
    value = n / 1024.0 ** idx
    unit = byte_units[idx]

    # vast value to int when the unit is bytes
    if idx == 0:
        value = int(round(value))

    if fmt:
        if not isinstance(fmt, six.string_types):
            fmt = "{} {}" if idx == 0 else "{:.1f} {}"
        return fmt.format(value, unit)

    return value, unit


def parse_bytes(s, input_unit="bytes", unit="bytes"):
    """
    Takes a string *s*, interprets it as a size with an optional unit, and returns a float that
    represents that size in a given *unit*. When no unit is found in *s*, *input_unit* is used as a
    default. A *ValueError* is raised, when *s* cannot be successfully converted. Example:

    .. code-block:: python

        parse_bytes("100")
        # -> 100.0

        parse_bytes("2048", unit="kB")
        # -> 2.0

        parse_bytes("2048 kB", unit="kB")
        # -> 2048.0

        parse_bytes("2048 kB", unit="MB")
        # -> 2.0

        parse_bytes("2048", "kB", unit="MB")
        # -> 2.0

        parse_bytes(2048, "kB", unit="MB")  # note the float type of the first argument
        # -> 2.0
    """
    # check if the units exists
    if input_unit.lower() not in byte_units_lower:
        raise ValueError("unknown input_unit '{}', valid values are {}".format(
            input_unit, byte_units))
    if unit.lower() not in byte_units_lower:
        raise ValueError("unknown unit '{}', valid values are {}".format(
            unit, byte_units))

    # when s is a number, interpret it as bytes right away
    # otherwise parse it
    if isinstance(s, (float, six.integer_types)):
        input_value = float(s)
    else:
        m = re.match(r"^\s*(-?\d+\.?\d*)\s*(|{})\s*$".format("|".join(byte_units_lower)), s.lower())
        if not m:
            raise ValueError("cannot parse bytes from string '{}'".format(s))

        input_value, _input_unit = m.groups()
        input_value = float(input_value)
        if _input_unit:
            input_unit = _input_unit

    # convert the input value to bytes
    idx = byte_units_lower.index(input_unit.lower())
    size_bytes = input_value * 1024.0 ** idx

    # use human_bytes to convert the size
    return human_bytes(size_bytes, unit)[0]


time_units = collections.OrderedDict([
    ("week", 7 * 24 * 60 * 60),
    ("day", 24 * 60 * 60),
    ("hour", 60 * 60),
    ("minute", 60),
    ("second", 1),
])

time_unit_aliases = {
    "w": "week",
    "weeks": "week",
    "d": "day",
    "days": "day",
    "h": "hour",
    "hours": "hour",
    "m": "minute",
    "min": "minute",
    "mins": "minute",
    "minutes": "minute",
    "s": "second",
    "sec": "second",
    "secs": "second",
    "seconds": "second",
}


def human_duration(colon_format=False, plural=True, **kwargs):
    """ human_duration
    Returns a human readable duration. The largest unit is days. When *colon_format* is *True*, the
    return value has the format ``"[d-][hh:]mm:ss[.ms]"``. *colon_format* can also be a string value
    referring to a limiting  unit. In that case, the returned time string has no field above that
    unit, e.g. passing ``"m"`` results in a string ``"mm:ss[.ms]"`` where the minute field is
    potentially larger than 60. Passing ``"s"`` is a special case. Since the colon format always has
    a minute field (to mark it as colon format in the first place), the returned string will have
    the format ``"00:ss[.ms]"``. Unless *plural* is *False*, units corresponding to values other
    than **exactly** one are used in plural e.g. ``"1 second"`` but ``"1.5 seconds"``. All other
    *kwargs* are passed to ``datetime.timedelta`` to get the total duration in seconds. Example:

    .. code-block:: python

    human_duration(seconds=1233)
    # -> "20 minutes, 33 seconds"

    human_duration(seconds=90001)
    # -> "1 day, 1 hour, 1 second"

    human_duration(seconds=1233, colon_format=True)
    # -> "20:33"

    human_duration(seconds=-1233, colon_format=True)
    # -> "-20:33"

    human_duration(seconds=90001, colon_format=True)
    # -> "1-01:00:01"

    human_duration(seconds=90001, colon_format="h")
    # -> "25:00:01"

    human_duration(seconds=65, colon_format="s")
    # -> "00:65"

    human_duration(minutes=15, colon_format=True)
    # -> "15:00"

    human_duration(minutes=15)
    # -> "15 minutes"

    human_duration(minutes=15, plural=False)
    # -> "15 minute"

    human_duration(minutes=-15)
    # -> "minus 15 minutes"
    """
    _time_units = ["day", "hour", "minute", "second"]

    seconds = float(datetime.timedelta(**kwargs).total_seconds())
    sign = 1 if seconds >= 0 else -1
    seconds = abs(seconds)

    # when using colon_format, check if a limiting unit is set
    colon_unit_limit = None
    if isinstance(colon_format, six.string_types):
        colon_unit_limit = time_unit_aliases.get(colon_format, colon_format)
        if colon_unit_limit not in _time_units:
            raise ValueError("unknown colon_format unit '{}', valid values are {}".format(
                colon_unit_limit, ",".join(_time_units)))
        colon_unit_index = _time_units.index(colon_unit_limit)

    # start building the human readable string
    # loop through units, remove the fully dividable part and let the next unit handle the rest
    human_str = ""
    for i, unit in enumerate(_time_units):
        # skip this iteration when a colon unit limit is set
        if colon_unit_limit and i < colon_unit_index:
            continue

        # build the value for this unit
        if unit == "second":
            # try to round to 2 digits or convert to int
            value = try_int(round(seconds, 2))
        else:
            # get the integer divider and adjust the remaining number of seconds
            mul = time_units[unit]
            value = int(seconds // mul)
            seconds -= value * mul

        # keep zeros under certain conditions
        if value == 0:
            if colon_format:
                keep_zero = human_str or unit == "second" or colon_unit_limit
            else:
                keep_zero = not human_str and unit == "second"
            if not keep_zero:
                continue

        # build the human readable representation
        if colon_format:
            if unit == "second":
                # special case 1: force float formatting with optional leading 0
                fmt = "0{}" if value < 10 else "{}"
                # special case 2: when "minutes" are no there yet, prepend "00:"
                if not human_str:
                    fmt = "00:" + fmt
            elif unit in ["hour", "minute"]:
                fmt = "{:02d}:"
            else:  # day
                fmt = "{}-"
            human_str += fmt.format(value)
        else:
            if human_str:
                human_str += ", "
            human_str += "{} {}{}".format(value, unit, "" if (value == 1 or not plural) else "s")

    # sign
    if sign == -1:
        human_str = ("-" if colon_format else "minus ") + human_str

    return human_str


def parse_duration(s, input_unit="s", unit="s"):
    """
    Takes a string *s*, interprets it as a duration with an optional unit, and returns a float that
    represents that size in a given *unit*. When no unit is found in *s*, *input_unit* is used as a
    default. A *ValueError* is raised, when *s* cannot be successfully converted. Multiple input
    formats are parsed: Example:

    .. code-block:: python

        # plain number
        parse_duration(100)
        # -> 100.0

        parse_duration(100, unit="min")
        # -> 1.667

        parse_duration(100, input_unit="min")
        # -> 6000.0

        parse_duration(-100, input_unit="min")
        # -> -6000.0

        # strings in the format [d-][h:][m:]s[.ms] are interpreted with input_unit disregarded
        parse_duration("2:1")
        # -> 121.0

        parse_duration("04:02:01.1")
        # -> 14521.1

        parse_duration("04:02:01.1", unit="min")
        # -> 242.0183

        parse_duration("0-4:2:1.1")
        # -> 14521.1

        # human-readable string, optionally multiple of them separated by comma
        # missing units are interpreted as input_unit, unit works as above
        parse_duration("10 mins")
        # -> 600.0

        parse_duration("10 mins", unit="min")
        # -> 10.0

        parse_duration("10", unit="min")
        # -> 0.167

        parse_duration("10", input_unit="min", unit="min")
        # -> 10.0

        parse_duration("10 mins, 15 secs")
        # -> 615.0

        parse_duration("10 mins and 15 secs")
        # -> 615.0

        parse_duration("minus 10 mins and 15 secs")
        # -> -615.0
    """
    # consider unit aliases
    input_unit = time_unit_aliases.get(input_unit, input_unit)
    unit = time_unit_aliases.get(unit, unit)

    # check units
    if input_unit not in time_units:
        raise ValueError("unknown input_unit '{}', valid values are {}".format(
            input_unit, ",".join(time_units)))
    if unit not in time_units:
        raise ValueError("unknown unit '{}', valid values are {}".format(
            unit, ",".join(time_units)))

    sign = 1
    duration_seconds = 0.0

    # number or string?
    if isinstance(s, six.integer_types + (float,)) or is_float(s):
        duration_seconds += float(s) * time_units[input_unit]
    else:
        s = s.strip()

        # identify the format "[d-][h:][m:]s[.ms]" first
        m = re.match(r"^([+-])?((((((\d+)-)?(\d+)):)?(\d+)):)?(\d+)(\.(\d*))?$", s)
        if m:
            sgn, d, h, m, s, ms = [m.group(i) for i in [1, 7, 8, 9, 10, 11]]

            # interpret leading "-" or "+" as the sign of the duration
            if sgn == "-":
                sign = -1

            # add to seconds
            if d:
                duration_seconds += float(d) * time_units["day"]
            if h:
                duration_seconds += float(h) * time_units["hour"]
            if m:
                duration_seconds += float(m) * time_units["minute"]
            duration_seconds += float(s)
            if ms:
                duration_seconds += float(ms)

        else:
            # human readable format
            # interpret leading "+", "-", "plus" and "minus" as the sign of the duration
            m = re.match(r"^(\+|\-|plus\s|minus\s)\s*(.*)$", s)
            if m:
                sign = 1 if m.group(1) in ("plus ", "+") else -1
                s = m.group(2)

            # replace "and" with comma, replace multiple commas with one, then split
            s = re.sub(r"\,+", ",", s.replace("and", ","))
            parts = s.split(",")

            units = list(time_units.keys()) + list(time_unit_aliases.keys())
            cre = re.compile(r"^\s*(\d+|\d+\.|\.\d+|\d+\.\d+)\s*(|{})\s*$".format("|".join(units)))

            # convert each part
            for part in parts:
                part = part.strip()
                if not part:
                    continue

                m = cre.match(part)
                if not m:
                    raise ValueError("cannot parse duration string '{}'".format(s))

                d, u = m.groups()
                d = float(d)
                if not u:
                    u = input_unit
                u = time_unit_aliases.get(u, u)

                duration_seconds += d * time_units[u]

    # convert to output unit
    duration = sign * duration_seconds / time_units[unit]

    return duration


def is_file_exists_error(e):
    """
    Returns whether the exception *e* was raised due to an already existing file or directory.
    """
    if six.PY3:
        return isinstance(e, FileExistsError)  # noqa: F821
    else:
        return isinstance(e, OSError) and e.errno == 17


def send_mail(recipient, sender, subject="", content="", smtp_host="127.0.0.1", smtp_port=25):
    """
    Lightweight mail functionality. Sends an mail from *sender* to *recipient* with *subject* and
    *content*. *smtp_host* and *smtp_port* are forwarded to the ``smtplib.SMTP`` constructor. *True*
    is returned on success, *False* otherwise.
    """
    try:
        server = smtplib.SMTP(smtp_host, smtp_port)
    except Exception as e:
        logger.warning("cannot create SMTP server: {}".format(e))
        return False

    header = "From: {}\r\nTo: {}\r\nSubject: {}\r\n\r\n".format(sender, recipient, subject)
    server.sendmail(sender, recipient, header + content)

    return True


class DotDict(collections.OrderedDict):
    """
    Subclass of *OrderedDict* that provides read access for items via attributes by implementing
    ``__getattr__``. In case a item is accessed via attribute and it does not exist, an
    *AttriuteError* is raised rather than a *KeyError*. Example:

    .. code-block:: python

       d = DotDict()
       d["foo"] = 1

       print(d["foo"])
       # => 1

       print(d.foo)
       # => 1

       print(d["bar"])
       # => KeyError

       print(d.bar)
       # => AttributeError
    """

    # forward certain attributes to the super class in python 2
    FORWARD_SUPER = ("_OrderedDict__root", "_OrderedDict__map")

    def __getattr__(self, attr):
        if six.PY2 and attr in self.FORWARD_SUPER:
            return super(DotDict, self).__getattr__(attr)

        try:
            return self[attr]
        except KeyError:
            raise AttributeError("'{}' object has no attribute '{}'".format(
                self.__class__.__name__, attr))

    def __setattr__(self, attr, value):
        if six.PY2 and attr in self.FORWARD_SUPER:
            return super(DotDict, self).__setattr__(attr, value)

        self[attr] = value

    def copy(self):
        """"""
        return self.__class__(self)

    @classmethod
    def wrap(cls, *args, **kwargs):
        """
        Takes a dictionary *d* and recursively replaces it and all other nested dictionary types
        with :py:class:`DotDict`'s for deep attribute-style access.
        """
        wrap = lambda d: cls((k, wrap(v)) for k, v in d.items()) if isinstance(d, dict) else d
        return wrap(collections.OrderedDict(*args, **kwargs))


class ShorthandDict(collections.OrderedDict):
    """
    Subclass of *OrderedDict* that implements ``__getattr__`` and ``__setattr__`` for a configurable
    list of attributes. Example:

    .. code-block:: python

        MyDict(ShorthandDict):
            attributes = {"foo": 1, "bar": 2}

        d = MyDict(foo=9)

        print(d.foo)
        # => 9

        print(d.bar)
        # => 2

        d.foo = 3
        print(d.foo)
        # => 3

    .. py:classattribute: attributes

        type: dict

        Mapping of attribute names to default values. ``__getattr__`` and ``__setattr__`` support is
        provided for these attributes.
    """

    attributes = {}

    def __init__(self, **kwargs):
        super(ShorthandDict, self).__init__()

        for attr, default in six.iteritems(self.attributes):
            self[attr] = kwargs.pop(attr, copy.deepcopy(default))

        self.update(kwargs)

    def copy(self):
        """"""
        kwargs = {key: copy.deepcopy(value) for key, value in six.iteritems(self)}
        return self.__class__(**kwargs)

    def __getattr__(self, attr):
        if attr in self.attributes:
            return self[attr]
        else:
            return super(ShorthandDict, self).__getattr__(attr)

    def __setattr__(self, attr, value):
        if attr in self.attributes:
            self[attr] = value
        else:
            super(ShorthandDict, self).__setattr__(attr, value)


class InsertableDict(collections.OrderedDict):
    """
    Subclass of *OrderedDict* that supports inserting elements before or after certain keys.
    Example:

    .. code-block:: python

        d = InsertableDict(foo=123, bar=456)

        d.insert_before("bar", "test", 999)
        print(d)  # -> InsertableDict([('foo', 123), ('test', 999), ('bar', 456)])

        d.insert_after("test", "foo", "new_value")
        print(d)  # -> InsertableDict([('test', 999), ('foo', 'new_value'), ('bar', 456)])
    """

    def _insert(self, search_key, key, value, offset):
        # when key is a list or dict and value is None, assume key refers to key-value pairs
        if isinstance(key, (list, dict)) and value is None:
            new_items = key.items() if isinstance(key, dict) else key
            new_keys = [k for k, v in new_items]
        else:
            new_items = [(key, value)]
            new_keys = [key]

        # if the search key is not present, insert the new pairs and finish
        if search_key not in self:
            self.update(new_items)
            return

        # create a copy if the index
        items = list(self.items())

        # find the position where to insert
        pos = items.index((search_key, self[search_key])) + offset

        # construct the new items without duplicates
        items = [
            (k, v) for k, v in items[:pos]
            if k not in new_keys
        ] + new_items + [
            (k, v) for k, v in items[pos:]
            if k not in new_keys
        ]

        # rebuild the index
        self.clear()
        self.update(items)

    def insert_before(self, before_key, key, value=None):
        """
        Inserts a *key* - *value* pair before the key *before_key*. When this key does not exist,
        the new pair is added to the end. When *key* is list or dictionary and value is *None*,
        multiple new values are inserted.
        """
        self._insert(before_key, key, value, 0)

    def insert_after(self, after_key, key, value=None):
        """
        Inserts a *key* - *value* pair after the key *after_key*. When this key does not exist, the
        new pair is added to the end. When *key* is list or dictionary and value is *None*,
        multiple new values are inserted.
        """
        self._insert(after_key, key, value, 1)


def open_compat(*args, **kwargs):
    """
    Polyfill for python's ``open`` factory, returning the plain ``open`` in python 3, and
    ``io.open`` in python 2 with a patched ``write`` method that internally handles unicode
    conversion of its first argument. All *args* and *kwargs* are forwarded.
    """
    if six.PY3:
        return open(*args, **kwargs)

    else:
        f = io.open(*args, **kwargs)

        if f.encoding and f.encoding.lower().replace("-", "") == "utf8":
            write_orig = f.write

            def write(data, *args, **kwargs):
                u = unicode  # noqa: F821
                if not isinstance(data, u):
                    data = u(data)
                return write_orig(data, *args, **kwargs)

            f.write = write

        return f


@contextlib.contextmanager
def patch_object(obj, attr, value, reset=True, orig=no_value, lock=False):
    """
    Context manager that temporarily patches an object *obj* by replacing its attribute *attr* with
    *value*. The original value is set again when the context is closed unless *reset* is *False*.
    The original value is obtained through ``getattr`` or taken from *orig* if set. When *lock* is
    *True*, the py:attr:`default_lock` object is used to ensure the patch is thread-safe.
    When *lock* is a lock instance, this object is used instead.
    """
    if orig is no_value:
        # get the original value
        orig = getattr(obj, attr, no_value)

    # handle thread locks
    if lock:
        if isinstance(lock, bool):
            lock = default_lock
    else:
        lock = empty_context()

    with lock:
        try:
            setattr(obj, attr, value)

            yield obj
        finally:
            try:
                if reset:
                    if orig is no_value:
                        delattr(obj, attr)
                    else:
                        setattr(obj, attr, orig)
            except:
                pass


def join_generators(*generators, **kwargs):
    """ join_generators(*generators, on_error=None)
    Joins multiple *generators* and returns a single generator for simplified iteration. Yielded
    objects are transparently sent back to ``yield`` assignments of the same generator. When
    *on_error* is callable, it is invoked in case an exception is raised while iterating, including
    *KeyboardInterrupt*'s. If its return value evaluates to *True*, the state is reset and
    iterations continue. Otherwise, the exception is raised.
    """
    on_error = kwargs.get("on_error")
    for gen in generators:
        last_result = no_value
        while True:
            try:
                if last_result == no_value:
                    last_result = yield six.next(gen)
                else:
                    last_result = yield gen.send(last_result)
            except StopIteration:
                break
            except (Exception, KeyboardInterrupt) as error:
                if callable(on_error) and on_error(error):
                    last_result = no_value
                else:
                    raise


def quote_cmd(cmd):
    """
    Takes a shell command *cmd* given as a list and returns a single string representation of that
    command with proper quoting. To denote nested commands (such as shown below), *cmd* can also
    contain nested lists. Example:

    .. code-block:: python

        print(quote_cmd(["bash", "-c", "echo", "foobar"]))
        # -> "bash -c echo foobar"

        print(quote_cmd(["bash", "-c", ["echo", "foobar"]]))
        # -> "bash -c 'echo foobar'"
    """
    # expand lists recursively
    cmd = [
        (quote_cmd(part) if isinstance(part, (list, tuple)) else str(part))
        for part in cmd
    ]

    # quote all parts and join
    return " ".join(six.moves.shlex_quote(part) for part in cmd)


def escape_markdown(s):
    """
    Escapes all characters in a string *s* that coupld be confused for markdown formatting strings
    and returns it.
    """
    return re.sub(r"([^\\]?)(\(|\)|=|\.|_|-)", r"\1\\\2", s)


class ClassPropertyDescriptor(object):
    """
    Generic descriptor class that is used by :py:func:`classproperty`. Setters are currently not
    supported.
    """

    def __init__(self, fget, fset=None):
        self.fget = fget
        self.fset = fset

    def __get__(self, obj, cls=None):
        if cls is None:
            cls = type(obj)

        return self.fget.__get__(obj, cls)()

    def __set__(self, obj, value):
        if not self.fset:
            raise AttributeError("can't set attribute")

        type_ = type(obj)

        return self.fset.__get__(obj, type_)(value)


def classproperty(func):
    """
    Propety decorator for class-level methods.
    """
    if not isinstance(func, (classmethod, staticmethod)):
        func = classmethod(func)

    return ClassPropertyDescriptor(func)


class BaseStream(object):

    FLUSH_AFTER_WRITE = True

    def __init__(self, flush_after_write=None):
        super(BaseStream, self).__init__()

        self.closed = False
        self.flush_after_write = flush_after_write

    @property
    def _flush_after_write(self):
        return self.FLUSH_AFTER_WRITE if self.flush_after_write is None else self.flush_after_write

    def __del__(self):
        self.close()

    def __enter__(self):
        return self

    def __exit__(self, exc_type, exc_value, traceback):
        self.close()

    def close(self):
        if not self.closed:
            self.flush()

            self._close()
            self.closed = True

    def flush(self):
        if not self.closed:
            self._flush()

    def write(self, *args, **kwargs):
        if not self.closed:
            self._write(*args, **kwargs)

            if self._flush_after_write:
                self.flush()

    def _close(self):
        return

    def _flush(self):
        return

    def _write(self, *args, **kwargs):
        return


class TeeStream(BaseStream):
    """ __init__(*consumers, mode="w", **kwargs)
    Multi-stream object that forwards calls to :py:meth:`write` and :py:meth:`flush` to all
    registered *consumer* streams. When a *consumer* is a string, it is interpreted as a file which
    is opened for writing (similar to *tee* in bash). All *kwargs* are forwarded to the
    :py:class:`BaseStream` constructor.

    Example:

    .. code-block:: python

        tee = TeeStream("/path/to/log.txt", sys.__stdout__)
        sys.stdout = tee
    """

    def __init__(self, *consumers, **kwargs):
        mode = kwargs.pop("mode", "w")

        super(TeeStream, self).__init__(**kwargs)

        self.consumers = []
        self.open_files = []

        for consumer in consumers:
            # interpret strings as file paths
            if isinstance(consumer, six.string_types):
                consumer = open_compat(consumer, mode)
                self.open_files.append(consumer)
            self.consumers.append(consumer)

    def _close(self):
        """
        Closes opened files.
        """
        for f in self.open_files:
            f.close()

    def _flush(self):
        """
        Flushes all registered consumer streams.
        """
        for consumer in self.consumers:
            if not getattr(consumer, "closed", False):
                consumer.flush()

    def _write(self, *args, **kwargs):
        """
        Writes to all registered consumer streams, passing *args* and *kwargs*.
        """
        for consumer in self.consumers:
            consumer.write(*args, **kwargs)


class FilteredStream(BaseStream):
    """
    Stream object that accepts in input *stream* and a function *filter_fn* which is called upon
    every call to :py:meth:`write`. The payload is written when the returned value evaluates to
    *True*. All *kwargs* are forwarded to the :py:class:`BaseStream` constructor.
    """

    def __init__(self, stream, filter_fn, **kwargs):
        super(FilteredStream, self).__init__(**kwargs)
        self.stream = stream
        self.filter_fn = filter_fn

    def _close(self):
        """
        Closes the consumer stream.
        """
        self.stream.close()

    def _flush(self):
        """
        Flushes the consumer stream.
        """
        if not getattr(self.stream, "closed", False):
            self.stream.flush()

    def _write(self, *args, **kwargs):
        """
        Writes to the consumer stream when *filter_fn* evaluates to *True*, passing *args* and
        *kwargs*.
        """
        if self.filter_fn(*args, **kwargs):
            self.stream.write(*args, **kwargs)<|MERGE_RESOLUTION|>--- conflicted
+++ resolved
@@ -237,17 +237,6 @@
     return width
 
 
-<<<<<<< HEAD
-def is_classmethod(cls, attr):
-    """
-    Returns *True* if the attribute *attr* of a class *cls* is a classmethod, and *False* otherwise.
-    When *attr* is a string, it is considered the name of an attribute that is obtained first.
-    """
-    if isinstance(attr, six.string_types):
-        attr = getattr(cls, attr)
-
-    return inspect.ismethod(attr) and attr.__self__ is cls
-=======
 def is_classmethod(func, cls=None):
     """
     Returns *True* if *func* is a classmethod of *cls*, and *False* otherwise. When *cls* is *None*,
@@ -272,7 +261,6 @@
         return cls.__dict__[func.__name__].__class__.__name__ == "classmethod"
     except AttributeError:
         return False
->>>>>>> 737f2fd6
 
 
 def is_number(n):
