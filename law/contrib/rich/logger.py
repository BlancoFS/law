# coding: utf-8

"""
Logging optimization using rich.
"""

__all__ = ["replace_console_handlers"]


import logging

import six

from law.config import Config
from law.logger import is_tty_handler
from law.util import make_list, multi_match


def replace_console_handlers(loggers=("luigi", "luigi.*", "luigi-*", "law", "law.*"), level=None,
        force_add=False, check_fn=None, **handler_kwargs):
    """
    Removes all tty stream handlers (i.e. those logging to *stdout* or *stderr*) from certain
    *loggers* and adds a ``rich.logging.RichHandler`` with a specified *level*. Additional options
    can be passed to the ``rich.logging.RichHandler`` via **handler_kwargs*. *loggers* can either
    be logger instances or names. In the latter case, the names are used as patterns to identify
    matching loggers. Unless *force_add* is *True*, no new handler is added when no tty stream
    handler was previously registered.

    *check_fn* can be a function with two arguments, a logger instance and a handler instance, that
    should return *True* if that handler should be removed. When *None*, all handlers inheriting
    from the basic ``logging.StreamHandler`` are removed if their *stream* attibute referes to a
    tty stream. When *level* is *None*, it defaults to the log level of the first removed handler.
    In case no default level can be determined, *INFO* is used.

    The removed handlers are returned in a list of 2-tuples (*logger*, *removed_handlers*).
    """
    from rich import logging as rich_logging

    # prepare the return value
    ret = []

    # default check_fn
    if check_fn is None:
        check_fn = lambda logger, handler: is_tty_handler(handler)

    loggers = make_list(loggers)
    for name, logger in logging.root.manager.loggerDict.items():
        # check if the logger is selected
        for l in loggers:
            if logger == l:
                break
            elif isinstance(l, six.string_types) and multi_match(name, l):
                break
        else:
            # when this point is reached, the logger was not selected
            continue

        removed_handlers = []
        handlers = getattr(logger, "handlers", [])
        for handler in handlers:
            if check_fn(logger, handler):
                # get the level
                if level is None:
                    level = getattr(handler, "level", None)

                # remove it
                logger.removeHandler(handler)
                removed_handlers.append(handler)

        # when at least one handler was found and removed, or force_add is True, add a rich handler
        if removed_handlers or force_add:
            # make sure the level is set
            if level is None:
                level = logging.INFO

            # add the rich handler
<<<<<<< HEAD
            logger.addHandler(rich_logging.RichHandler(level))
                
            # emit warning for colored_* settings
            for sec in ("task", "colored_repr"), ("task", "colored_str"), ("target", "colored_repr"), ("target", "colored_str"):
                if Config.instance().get_expanded_boolean(*sec):
                    logger.warning_once("Enabled `colored_repr` and/or `colored_str` for the `task` and/or `target` Config sections "
                                        "might lead to malformed outputs. Consider disabling the coloring by adding the following to "
                                        "your `law.cfg`:\n"
                                        "[task]\n\n"
                                        "colored_repr: False\n"
                                        "colored_str: False\n\n"
                                        "[target]\n\n"
                                        "colored_repr: False\n"
                                        "colored_str: False")
=======
            logger.addHandler(rich_logging.RichHandler(level, **handler_kwargs))
>>>>>>> a403c861

        # add the removed handlers to the returned list
        if removed_handlers:
            ret.append((logger, removed_handlers))

    return ret<|MERGE_RESOLUTION|>--- conflicted
+++ resolved
@@ -74,8 +74,7 @@
                 level = logging.INFO
 
             # add the rich handler
-<<<<<<< HEAD
-            logger.addHandler(rich_logging.RichHandler(level))
+            logger.addHandler(rich_logging.RichHandler(level, **handler_kwargs))
                 
             # emit warning for colored_* settings
             for sec in ("task", "colored_repr"), ("task", "colored_str"), ("target", "colored_repr"), ("target", "colored_str"):
@@ -89,9 +88,6 @@
                                         "[target]\n\n"
                                         "colored_repr: False\n"
                                         "colored_str: False")
-=======
-            logger.addHandler(rich_logging.RichHandler(level, **handler_kwargs))
->>>>>>> a403c861
 
         # add the removed handlers to the returned list
         if removed_handlers:
